#!/usr/bin/env python
#---------------------------------------------------------------------
# Copyright (C) Oliver 'kfsone' Smith 2014 <oliver@kfs.org>:
#  You are free to use, redistribute, or even print and eat a copy of
#  this software so long as you include this copyright notice.
#  I guarantee there is at least one bug neither of us knew about.
#---------------------------------------------------------------------
# TradeDangerous :: Command Line App :: Main Module
#
# TradeDangerous is a powerful set of tools for traders in Frontier
# Development's game "Elite: Dangerous". It's main function is
# calculating the most profitable trades between either individual
# stations or working out "profit runs".
#
# I wrote TD because I realized that the best trade run - in terms
# of the "average profit per stop" was rarely as simple as going
# Chango -> Dahan -> Chango.
#
# E:D's economy is complex; sometimes you can make the most profit
# by trading one item A->B and flying a second item B->A.
# But more often you need to fly multiple stations, especially since
# as you are making money different trade options are coming into
# your affordable range.
#
# END USERS: If you are a user looking to find out how to use TD,
# please consult the file "README.txt".
#
# DEVELOPERS: If you are a programmer who wants TD to do something
# cool, please see the TradeDB and TradeCalc modules. TD is designed
# to empower other programmers to do cool stuff.


######################################################################
# Imports

import argparse             # For parsing command line args.
import sys                  # Inevitably.
import time

######################################################################
# The thing I hate most about Python is the global lock. What kind
# of idiot puts globals in their programs?

args = None
originStation, finalStation, viaStation = None, None, None
# Things not to do, places not to go, people not to see.
avoidItems, avoidSystems, avoidStations = [], [], []
originName, destName, viaName = "Any", "Any", "Any"
origins = []
maxUnits = 0

# Multi-function display, optional
mfd = None

######################################################################
# Database and calculator modules.

from tradedb import TradeDB, AmbiguityError
from tradecalc import Route, TradeCalc, localedNo

<<<<<<< HEAD
tdb = TradeDB('.\\TradeDangerous.accdb')

######################################################################
# Classes

# Multi-Function Display wrappers

class DummyMFD(object):
    """
        Base class for the MFD drivers, implemented as no-ops so that
        you can always use all MFD functions without conditionals.
    """
    hopNo = None

    def __init__(self):
        pass

    def finish(self):
        """
            Close down the driver.
        """
        pass

    def display(self, line1, line2="", line3="", delay=None):
        """
            Display data to the MFD.
            Arguments: 1-3 lines of text plus optional pause in seconds.
        """
        pass

    def attention(self, duration):
        """
            Draw the user's attention.
        """
        print("\a")


class X52ProMFD(DummyMFD):
    """
        Wrapper for the Saitek X52 Pro MFD.
    """
    def __init__(self):
        try:
            import saitek.X52Pro
            self.doObj = saitek.X52Pro.SaitekX52Pro()
        except:
            raise Exception('Unable to initialize the X52 Pro module. Make sure your X52 is plugged in and you have the drivers installed.')

        self.page = self.doObj.add_page('TD')
        self.display('TradeDangerous', 'INITIALIZING', delay=0.25)

    def finish(self):
        self.doObj.finish()

    def display(self, line1, line2="", line3="", delay=None):
        self.page[0], self.page[1], self.page[2] = line1, line2, line3
        if delay: time.sleep(delay)

    def attention(self, duration):
        page = self.page
        iterNo = 0
        cutoff = time.time() + duration
        while time.time() <= cutoff:
            for ledNo in range(0, 20):
                page.set_led(ledNo, (iterNo + ledNo) % 4)
            iterNo += 1
            time.sleep(0.02)
=======
tdb = TradeDB(debug=0)
>>>>>>> 64364805

######################################################################
# Functions

class CommandLineError(Exception):
    """
        Raised when you provide invalid input on the command line.
        Attributes:
            errorstr       What to tell the user.
    """
    def __init__(self, errorStr):
        self.errorStr = errorStr
    def __str__(self):
        return 'Error in command line: %s' % (self.errorStr)


def parseAvoids(avoidances):
    global avoidItems, avoidSystems, avoidStations

    # You can use --avoid to specify an item, system or station.
    for avoid in avoidances:
        # Is it an item?
        item, system, station = None, None, None
        try:
            item = tdb.listSearch('Item', avoid, tdb.items(), key=lambda item: item[0])
            avoidItems.append(item)
        except LookupError:
            pass
        # Is it a system perhaps?
        try:
            system = tdb.lookupSystem(avoid)
            avoidSystems.append(system)
        except LookupError:
            pass
        # Or perhaps it is a station
        try:
            station = tdb.lookupStation(avoid)
            if not (system and station.system is system):
                avoidStations.append(station)
        except LookupError as e:
            pass
        # If it was none of the above, whine about it
        if not (item or system or station):
            raise CommandLineError("Unknown item/system/station: %s" % avoid)

        # But if it matched more than once, whine about ambiguity
        if item and system: raise AmbiguityError('Avoidance', avoid, item, system.str())
        if item and station: raise AmbiguityError('Avoidance', avoid, item, station.str())
        if system and station and station.system != system: raise AmbiguityError('Avoidance', avoid, system.str(), station.str())

    if args.debug: print("Avoiding items %s, systems %s, stations %s" % (avoidItems, avoidSystems, avoidStations))


def parseCommandLine():
    global args, origins, originStation, finalStation, viaStation, maxUnits, originName, destName, viaName, mfd

    parser = argparse.ArgumentParser(description='Trade run calculator')
    parser.add_argument('--credits', metavar='CR', help='Number of credits to start with', type=int, required=True)
    parser.add_argument('--ship', metavar='name', help='Set capacity and max-ly-per from ship type', type=str, required=False, default=None)
    parser.add_argument('--capacity', metavar='N', help='Maximum capacity of cargo hold.', type=int, required=False)
    parser.add_argument('--from', dest='origin', metavar='STATION', help='Specifies starting system/station', required=False)
    parser.add_argument('--to', dest='dest', metavar='STATION', help='Specifies final system/station', required=False)
    parser.add_argument('--via', dest='via', metavar='STATION', help='Require specified station to be en-route', required=False)
    parser.add_argument('--avoid', dest='avoid', metavar='NAME', help='Exclude an item, system or station from the database. Partial matches allowed, e.g. "dom.ap" matches "Dom. Appliance"', required=False, action='append')
    parser.add_argument('--hops', metavar='N', help='Number of hops (station-to-station) to run. DEFAULT: 2', type=int, default=2, required=False)
    parser.add_argument('--jumps-per', metavar='N', dest='maxJumpsPer', help='Maximum jumps (system-to-system) per hop (station-to-station). DEFAULT: 2', type=int, default=2, required=False)
    parser.add_argument('--ly-per', metavar='N.NN', dest='maxLyPer', help='Maximum light years per individual jump.', type=float, default=None, required=False)
    parser.add_argument('--limit', metavar='N', help='Maximum units of any one cargo item to buy. DEFAULT: 0 (unlimited)', type=int, default=0, required=False)
    parser.add_argument('--unique', help='Only visit each station once', default=False, required=False, action='store_true')
    parser.add_argument('--margin', metavar='N.NN', help='Reduce gains by this much to provide a margin of error for market fluctuations (e.g. 0.25 reduces gains by 1/4). 0<=m<=0.25. DEFAULT: 0.01', default=0.01, type=float, required=False)
    parser.add_argument('--insurance', metavar='CR', help='Reserve at least this many credits to cover insurance', type=int, default=0, required=False)
    parser.add_argument('--routes', metavar='N', help='Maximum number of routes to show. DEFAULT: 1', type=int, default=1, required=False)
    parser.add_argument('--checklist', help='Provide a checklist flow for the route', action='store_true', required=False, default=False)
    parser.add_argument('--x52-pro', dest='x52pro', help='Enable experimental X52 Pro MFD output', action='store_true', required=False, default=False)
    parser.add_argument('--detail', '-v', help='Give detailed jump information for multi-jump hops', default=0, required=False, action='count')
    parser.add_argument('--debug', '-w', help='Enable diagnostic output', default=0, required=False, action='count')

    args = parser.parse_args()

    if args.hops < 1:
        raise CommandLineError("Minimum of 1 hop required")
    if args.hops > 64:
        raise CommandLineError("Too many hops without more optimization")

    if args.avoid:
        parseAvoids(args.avoid)

    if args.origin:
        originName = args.origin
        originStation = tdb.lookupStation(originName)
        origins = [ originStation ]
    else:
        origins = [ station for station in tdb.stationByID.values() ]

    if args.dest:
        destName = args.dest
        finalStation = tdb.lookupStation(destName)
        if args.hops == 1 and originStation and finalStation and originStation == finalStation:
            raise CommandLineError("More than one hop required to use same from/to destination")

    if args.via:
        if args.hops < 2:
            raise CommandLineError("Minimum of 2 hops required for a 'via' route")
        viaName = args.via
        viaStation = tdb.lookupStation(viaName)
        if args.hops == 2:
            if viaStation == originStation:
                raise CommandLineError("3+ hops required to go 'via' the origin station")
            if viaStation == finalStation:
                raise CommandLineError("3+ hops required to go 'via' the destination station")
        if args.hops <= 3:
            if viaStation == originStation and viaStation == finalStation:
                raise CommandLineError("4+ hops required to go 'via' the same station as you start and end at")

    if args.credits < 0:
        raise CommandLineError("Invalid (negative) value for initial credits")

    # If the user specified a ship, use it to fill out details unless
    # the user has explicitly supplied them. E.g. if the user says
    # --ship sidewinder --capacity 2, use their capacity limit.
    if args.ship:
        ship = tdb.lookupShip(args.ship)
        args.ship = ship
        if args.capacity is None: args.capacity = ship.capacity
        if args.maxLyPer is None: args.maxLyPer = ship.maxLyFull
    if args.capacity is None:
        raise CommandLineError("Missing '--capacity' or '--ship' argument")
    if args.maxLyPer is None:
        raise CommandLineError("Missing '--ly-per' or '--ship' argument")
    if args.capacity < 0:
        raise CommandLineError("Invalid (negative) cargo capacity")
    if args.capacity > 1000:
        raise CommandLineError("Capacity > 1000 not supported (you specified %s)" % args.capacity)

    if args.limit and args.limit > args.capacity:
        raise CommandLineError("'limit' must be <= capacity")
    if args.limit and args.limit < 0:
        raise CommandLineError("'limit' can't be negative, silly")
    maxUnits = args.limit if args.limit else args.capacity

    if args.insurance and args.insurance >= (args.credits + 30):
        raise CommandLineError("Insurance leaves no margin for trade")

    if args.routes < 1:
        raise CommandLineError("Maximum routes has to be 1 or higher")

    if args.unique and args.hops >= len(tdb.stationByID):
        raise CommandLineError("Requested unique trip with more hops than there are stations...")
    if args.unique:
        if ((originStation and originStation == finalStation) or
                (originStation and originStation == viaStation) or
                 (viaStation and viaStation == finalStation)):
            raise CommandLineError("from/to/via repeat conflicts with --unique")

    if args.checklist and args.routes > 1:
        raise CommandLineError("Checklist can only be applied to a single route.")

    if args.x52pro:
        from mfdwrapper import X52ProMFD
        mfd = X52ProMFD()

    if mfd:
        mfd.display('TradeDangerous', 'CALCULATING')

    return args


######################################################################
# Checklist functions

def doStep(stepNo, action, detail=None, extra=None):
    stepNo += 1
<<<<<<< HEAD
    mfd.display("#%d %s" % (stepNo, action), detail or "", extra or "")
    input("   %3d: %s: " % (stepNo, " ".join([item for item in [action, detail, extra] if item])))
=======
    if mfd:
        mfd.display("Step %d. Hop %d" % (stepNo, mfd.hopNo), action, detail)
    if detail:
        input("   %3d: %s %s: " % (stepNo, action, detail))
    else:
        input("   %3d: %s: " % (stepNo, action))
>>>>>>> 64364805
    return stepNo


def note(str, addBreak=True):
    print("(i) %s (i)" % str)
    if addBreak:
        print()


def doChecklist(route, credits):
    stepNo, gainCr = 0, 0
    stations, hops, jumps = route.route, route.hops, route.jumps
    lastHopIdx = len(stations) - 1

    title = "(i) BEGINNING CHECKLIST FOR %s (i)" % route.str()
    underline = '-' * len(title)

    print(title)
    print(underline)
    print()
    if args.detail:
        print(route.summary(), "\n")

    for idx in range(lastHopIdx):
        hopNo = idx + 1
        if mfd: mfd.hopNo = hopNo
        cur, nxt, hop = stations[idx], stations[idx + 1], hops[idx]

        # Tell them what they need to buy.
        if args.detail:
            note("HOP %d of %d" % (hopNo, lastHopIdx))

        note("Buy at %s" % cur.str())
        for (item, qty) in sorted(hop[0], key=lambda item: item[1] * item[0].gainCr, reverse=True):
<<<<<<< HEAD
            stepNo = doStep(stepNo, 'Buy %d x' % qty, item.item, '@ %scr' % localedNo(item.costCr))
=======
            itemDesc = "%s @ %dcr" % (item.item[0], item.costCr)
            stepNo = doStep(stepNo, 'Buy %d x' % qty, itemDesc)
>>>>>>> 64364805
        if args.detail:
            stepNo = doStep(stepNo, 'Refuel')
        print()

        # If there is a next hop, describe how to get there.
        note("Fly %s" % " -> ".join([ jump.str() for jump in jumps[idx] ]))
        if idx < len(hops) and jumps[idx]:
            for jump in jumps[idx][1:]:
                stepNo = doStep(stepNo, 'Jump to', '%s' % (jump.str()))
        if args.detail:
            stepNo = doStep(stepNo, 'Dock at', '%s' % nxt.name())
        print()

        note("Sell at %s" % nxt.str())
        for (item, qty) in sorted(hop[0], key=lambda item: item[1] * item[0].gainCr, reverse=True):
<<<<<<< HEAD
            stepNo = doStep(stepNo, 'Sell %s x' % localedNo(qty), item.item, '@ %scr' % localedNo(item.costCr + item.gainCr))
=======
            itemDesc = "%s @ %dcr" % (item.item[0], item.costCr + item.gainCr)
            stepNo = doStep(stepNo, 'Sell %s x' % localedNo(qty), itemDesc)
>>>>>>> 64364805
        print()

        gainCr += hop[1]
        if args.detail and gainCr > 0:
            note("GAINED: %scr, CREDITS: %scr" % (localedNo(gainCr), localedNo(credits + gainCr)))

        if hopNo < lastHopIdx:
            print()
            print("--------------------------------------")
            print()

<<<<<<< HEAD
    mfd.hopNo = None
    mfd.display('FINISHED', "+%scr" % localedNo(gainCr), "=%scr" % localedNo(credits + gainCr))
    mfd.attention(3)
    time.sleep(1.5)
=======
    if mfd:
        mfd.hopNo = None
        mfd.display('FINISHED', "+%scr" % localedNo(gainCr), "=%scr" % localedNo(credits + gainCr), delay=3)


######################################################################
# If I have to explain what this is, it must be myself reading this.
>>>>>>> 64364805

def main():
    global tdb
    parseCommandLine()

    startCr = args.credits - args.insurance
    routes = [
        Route(stations=[src], hops=[], jumps=[], startCr=startCr, gainCr=0)
        for src in origins
        if not (src in avoidStations or src.system in avoidSystems)
    ]
    numHops = args.hops
    lastHop = numHops - 1
    viaStartPos = 1 if originStation else 0

    if args.debug or args.detail:
        print("From %s via %s to %s with %s credits." % (originName, viaName, destName, localedNo(args.credits)))
        print("%d cap, %d hops, max %d jumps/hop and max %0.2f ly/jump" % (args.capacity, numHops, args.maxJumpsPer, args.maxLyPer))
        print("--------------------------------------------------------")
        print()

    calc = TradeCalc(tdb, debug=args.debug, capacity=args.capacity, maxUnits=maxUnits, margin=args.margin, unique=args.unique)
    avoidPlaces = avoidSystems + avoidStations
    for hopNo in range(numHops):
        if calc.debug: print("# Hop %d" % hopNo)
        restrictTo = None
        if hopNo == 0 and numHops == 2 and viaStation and finalStation:
            # If we're going TO someplace, the via station has to be in the middle.
            # but if we're not going someplace, it could be the last station.
            restrictTo = viaStation
        elif hopNo == lastHop:
            restrictTo = finalStation
            if viaStation:
                # Cull to routes that include the viaStation, might save us some calculations
                routes = [ route for route in routes if viaStation in route.route[viaStartPos:] ]
        routes = calc.getBestHops(routes, startCr,
                                  restrictTo=restrictTo, avoidItems=avoidItems, avoidPlaces=avoidPlaces,
                                  maxJumpsPer=args.maxJumpsPer, maxLyPer=args.maxLyPer)

    if not routes:
        print("No routes match your selected criteria.")
        return

    routes.sort()

    for i in range(0, min(len(routes), args.routes)):
        print(routes[i].detail(detail=args.detail))

    # User wants to be guided through the route.
    if args.checklist:
        assert args.routes == 1
        doChecklist(routes[0], args.credits)
        return


if __name__ == "__main__":
    try:
        main()
    except (CommandLineError, AmbiguityError) as e:
        print("%s: error: %s" % (sys.argv[0], str(e)))
    if mfd:
        mfd.finish()<|MERGE_RESOLUTION|>--- conflicted
+++ resolved
@@ -35,7 +35,6 @@
 
 import argparse             # For parsing command line args.
 import sys                  # Inevitably.
-import time
 
 ######################################################################
 # The thing I hate most about Python is the global lock. What kind
@@ -58,77 +57,7 @@
 from tradedb import TradeDB, AmbiguityError
 from tradecalc import Route, TradeCalc, localedNo
 
-<<<<<<< HEAD
-tdb = TradeDB('.\\TradeDangerous.accdb')
-
-######################################################################
-# Classes
-
-# Multi-Function Display wrappers
-
-class DummyMFD(object):
-    """
-        Base class for the MFD drivers, implemented as no-ops so that
-        you can always use all MFD functions without conditionals.
-    """
-    hopNo = None
-
-    def __init__(self):
-        pass
-
-    def finish(self):
-        """
-            Close down the driver.
-        """
-        pass
-
-    def display(self, line1, line2="", line3="", delay=None):
-        """
-            Display data to the MFD.
-            Arguments: 1-3 lines of text plus optional pause in seconds.
-        """
-        pass
-
-    def attention(self, duration):
-        """
-            Draw the user's attention.
-        """
-        print("\a")
-
-
-class X52ProMFD(DummyMFD):
-    """
-        Wrapper for the Saitek X52 Pro MFD.
-    """
-    def __init__(self):
-        try:
-            import saitek.X52Pro
-            self.doObj = saitek.X52Pro.SaitekX52Pro()
-        except:
-            raise Exception('Unable to initialize the X52 Pro module. Make sure your X52 is plugged in and you have the drivers installed.')
-
-        self.page = self.doObj.add_page('TD')
-        self.display('TradeDangerous', 'INITIALIZING', delay=0.25)
-
-    def finish(self):
-        self.doObj.finish()
-
-    def display(self, line1, line2="", line3="", delay=None):
-        self.page[0], self.page[1], self.page[2] = line1, line2, line3
-        if delay: time.sleep(delay)
-
-    def attention(self, duration):
-        page = self.page
-        iterNo = 0
-        cutoff = time.time() + duration
-        while time.time() <= cutoff:
-            for ledNo in range(0, 20):
-                page.set_led(ledNo, (iterNo + ledNo) % 4)
-            iterNo += 1
-            time.sleep(0.02)
-=======
 tdb = TradeDB(debug=0)
->>>>>>> 64364805
 
 ######################################################################
 # Functions
@@ -301,17 +230,9 @@
 
 def doStep(stepNo, action, detail=None, extra=None):
     stepNo += 1
-<<<<<<< HEAD
-    mfd.display("#%d %s" % (stepNo, action), detail or "", extra or "")
+    if mfd:
+        mfd.display("#%d %s" % (stepNo, action), detail or "", extra or "")
     input("   %3d: %s: " % (stepNo, " ".join([item for item in [action, detail, extra] if item])))
-=======
-    if mfd:
-        mfd.display("Step %d. Hop %d" % (stepNo, mfd.hopNo), action, detail)
-    if detail:
-        input("   %3d: %s %s: " % (stepNo, action, detail))
-    else:
-        input("   %3d: %s: " % (stepNo, action))
->>>>>>> 64364805
     return stepNo
 
 
@@ -346,12 +267,7 @@
 
         note("Buy at %s" % cur.str())
         for (item, qty) in sorted(hop[0], key=lambda item: item[1] * item[0].gainCr, reverse=True):
-<<<<<<< HEAD
-            stepNo = doStep(stepNo, 'Buy %d x' % qty, item.item, '@ %scr' % localedNo(item.costCr))
-=======
-            itemDesc = "%s @ %dcr" % (item.item[0], item.costCr)
-            stepNo = doStep(stepNo, 'Buy %d x' % qty, itemDesc)
->>>>>>> 64364805
+            stepNo = doStep(stepNo, 'Buy %d x' % qty, item.item[0], '@ %scr' % localedNo(item.costCr))
         if args.detail:
             stepNo = doStep(stepNo, 'Refuel')
         print()
@@ -367,12 +283,7 @@
 
         note("Sell at %s" % nxt.str())
         for (item, qty) in sorted(hop[0], key=lambda item: item[1] * item[0].gainCr, reverse=True):
-<<<<<<< HEAD
-            stepNo = doStep(stepNo, 'Sell %s x' % localedNo(qty), item.item, '@ %scr' % localedNo(item.costCr + item.gainCr))
-=======
-            itemDesc = "%s @ %dcr" % (item.item[0], item.costCr + item.gainCr)
-            stepNo = doStep(stepNo, 'Sell %s x' % localedNo(qty), itemDesc)
->>>>>>> 64364805
+            stepNo = doStep(stepNo, 'Sell %s x' % localedNo(qty), item.item[0], '@ %scr' % localedNo(item.costCr + item.gainCr))
         print()
 
         gainCr += hop[1]
@@ -384,20 +295,12 @@
             print("--------------------------------------")
             print()
 
-<<<<<<< HEAD
-    mfd.hopNo = None
-    mfd.display('FINISHED', "+%scr" % localedNo(gainCr), "=%scr" % localedNo(credits + gainCr))
-    mfd.attention(3)
-    time.sleep(1.5)
-=======
     if mfd:
         mfd.hopNo = None
-        mfd.display('FINISHED', "+%scr" % localedNo(gainCr), "=%scr" % localedNo(credits + gainCr), delay=3)
-
-
-######################################################################
-# If I have to explain what this is, it must be myself reading this.
->>>>>>> 64364805
+        mfd.display('FINISHED', "+%scr" % localedNo(gainCr), "=%scr" % localedNo(credits + gainCr))
+        mfd.attention(3)
+        time.sleep(1.5)
+
 
 def main():
     global tdb
