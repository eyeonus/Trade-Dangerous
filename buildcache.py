--- conflicted
+++ resolved
@@ -411,14 +411,9 @@
         if matches:
             uiOrder = 0
             categoryName = matches.group(1)
-<<<<<<< HEAD
-            categoryID, uiOrder = categoriesByName[categoryName], 0
+            categoryID = categoriesByName[categoryName]
 
             tdenv.DEBUG(1, "NEW CATEGORY: {}", categoryName)
-=======
-            if debug > 1:
-                print("NEW CATEGORY: {}".format(categoryName))
->>>>>>> 4f5a48cc
 
             try:
                 categoryID = categoriesByName[categoryName]
@@ -426,8 +421,7 @@
                 categoryName = corrections.correctCategory(categoryName)
                 try:
                     categoryID = categoriesByName[categoryName]
-                    if debug > 1:
-                        print("- Renamed: {}".format(categoryName))
+                    tdenv.DEBUG(1, "Renamed: {}", categoryName)
                 except KeyError:
                     raise UnknownCategoryError(priceFile, lineNo, facility)
 
@@ -467,18 +461,13 @@
         try:
             itemID = itemByName[itemPrefix + itemName]
         except KeyError:
-<<<<<<< HEAD
-            raise UnknownItemError(priceFile, lineNo, itemName)
-=======
             oldName = itemName
             itemName = corrections.correctItem(itemName)
             try:
                 itemID = itemByName[itemPrefix + itemName]
-                if debug > 1:
-                    print("- Renamed {} -> {}".format(oldName, itemName))
+                tdenv.DEBUG(1, "Renamed {} -> {}", oldName, itemName)
             except KeyError:
                 raise UnknownItemError(priceFile, lineNo, itemName)
->>>>>>> 4f5a48cc
 
         # Check for duplicate items within the station.
         if itemID in processedItems:
@@ -580,13 +569,13 @@
                 columns=','.join(bindColumns),
                 values=','.join(bindValues)
             )
-        tdenv.DEBUG(1, "SQL-Statement: {}", sql_stmt)
+        tdenv.DEBUG(0, "SQL-Statement: {}", sql_stmt)
 
         # import the data
         importCount = 0
         for linein in csvin:
             if len(linein) == columnCount:
-                tdenv.DEBUG(2, "       Values: {}", ', '.join(linein))
+                tdenv.DEBUG(1, "       Values: {}", ', '.join(linein))
                 db.execute(sql_stmt, linein)
                 importCount += 1
         db.commit()
