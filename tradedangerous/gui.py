--- conflicted
+++ resolved
@@ -432,11 +432,7 @@
             vals = []
             # See string weirdness, above.
             if not not curArg and curArg != argBase[arg].get('default'):
-<<<<<<< HEAD
-                if arg in ['--detail', '--debug', '--quiet'] or (argBase == allArgs[cmd]['req'] and not arg.startswith('--')):
-=======
                 if arg in ['--detail', '--debug', '--quiet']:
->>>>>>> a970e8d3
                     pass
                 else:
                     vals.append(str(arg))
