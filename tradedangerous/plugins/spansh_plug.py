--- conflicted
+++ resolved
@@ -374,16 +374,7 @@
                 f'{timedelta(seconds=int(timing.elapsed))!s}  Done  '
                 f'{total_station_count} st  {total_commodity_count} co'
             )
-<<<<<<< HEAD
-        
-        with Timing() as timing:
-            self.print('Exporting to cache...')
-            cache.regeneratePricesFile(self.tdb, self.tdenv)
-            self.print(f'Cache export completed in {timedelta(seconds=int(timing.elapsed))!s}')
-        
-=======
-            
->>>>>>> 18012163
+        
         return False
     
     def data_stream(self):
