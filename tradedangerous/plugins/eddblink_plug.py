--- conflicted
+++ resolved
@@ -347,13 +347,8 @@
         # have been passed, enable 'listings'.
         default = True
         for option in self.options:
-<<<<<<< HEAD
-            # if option not in ('force', 'fallback', 'skipvend', 'progbar'):
-            if option not in ('force', 'skipvend'):
-=======
             # if not option in ('force', 'fallback', 'skipvend', 'progbar'):
-            if not option in ('force', 'skipvend', 'prices'):
->>>>>>> 18012163
+            if option not in ('force', 'skipvend', 'prices'):
                 default = False
         if default:
             self.options["listings"] = True
