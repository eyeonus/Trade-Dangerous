# Provides an interface for correcting star/station names that
# have changed in recent versions.

from __future__ import absolute_import, with_statement, print_function, division, unicode_literals

# Arbitrary, negative value to denote something that's been removed.
DELETED = -111

systems = {
    'MANTOAC': "Mantóac",
    "NANTOAC": "Nantóac",
    "LIFTHRUTI": "Lífthruti",
    "SETING": DELETED,

#ADD_SYSTEMS_HERE
}

stations = {
    "CHEMAKU/BARTOE PLATFORM": DELETED,
    "ERAVATE/ASKERMAN MARKET": "Ackerman Market",
    "YAKABUGAI/SEREBOV STATION": "Serebrov Station",
    "HALAI/GENKER STATION": "Cenker Station",
    "LFT 926/MEREDITH STATION": "Meredith City",
    "OPALA/ZAMK PLATFORM": "Zamka Platform",
    "G 139-50/FILIPCHENKO": "Filipchenko City",
    "AMARAK/WERNER VON SIEMENS VISON": "Werner Von Siemens Vision",
    "SETING/COX LANDING": DELETED,
    "APOYOTA/FLINTSTATION": "Flint Station",
    "APOYOTA/HAHNRELAY": "Hahn Relay",
    "EKONIR/MOREYVISION": "Morey Vision",
    "TRELLA/TITTO COLONY": "Tito Colony",
    "ORERVE/WATSON SATION": "Watson Station",
    "MCC 467/ROB HUBBARD RING": "Ron Hubbard Ring",

#ADD_STATIONS_HERE
}

categories = {
    'DRUGS':            'Legal Drugs',
    'SLAVES':           'Slavery',
}

items = {
    'HYDROGEN FUELS':   'Hydrogen Fuel',
    'MARINE SUPPLIES':  'Marine Equipment',
    'TERRAIN ENRICH SYS': 'Land Enrichment Systems',
    'HEL-STATIC FURNACES': 'Microbial Furnaces',
    'REACTIVE ARMOR': 'Reactive Armour',
    'COTTON': DELETED,
    'ALLOYS': DELETED,
    'PLASTICS': DELETED,
<<<<<<< HEAD
=======
    'COMBAT STABILISERS': DELETED,
    'CONSUMER TECH': 'Consumer Technology',
    'DOM. APPLIANCES': 'Domestic Appliances',
    'FRUIT AND VEGETABLES': 'Fruit And Vegetables',
    'NON-LETHAL WPNS': 'Non-Lethal Weapons',

>>>>>>> 3f01f618
}

def correctSystem(oldName):
    try:
        return systems[oldName.upper()]
    except KeyError:
        return oldName


def correctStation(systemName, oldName):
    try:
        return stations[systemName.upper() + "/" + oldName.upper()]
    except KeyError:
        return oldName


def correctCategory(oldName):
    try:
        return categories[oldName.upper()]
    except KeyError:
        return oldName


def correctItem(oldName):
    try:
        return items[oldName.upper()]
    except KeyError:
        return oldName
<|MERGE_RESOLUTION|>--- conflicted
+++ resolved
@@ -49,15 +49,11 @@
     'COTTON': DELETED,
     'ALLOYS': DELETED,
     'PLASTICS': DELETED,
-<<<<<<< HEAD
-=======
-    'COMBAT STABILISERS': DELETED,
     'CONSUMER TECH': 'Consumer Technology',
     'DOM. APPLIANCES': 'Domestic Appliances',
     'FRUIT AND VEGETABLES': 'Fruit And Vegetables',
     'NON-LETHAL WPNS': 'Non-Lethal Weapons',
 
->>>>>>> 3f01f618
 }
 
 def correctSystem(oldName):
