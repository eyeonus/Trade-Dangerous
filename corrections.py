# Provides an interface for correcting star/station names that
# have changed in recent versions.

from __future__ import absolute_import, with_statement, print_function, division, unicode_literals

# Arbitrary, negative value to denote something that's been removed.
DELETED = -111

systems = {
    'MANTOAC': "Mantóac",
    "NANTOAC": "Nantóac",
    "LIFTHRUTI": "Lífthruti",

#ADD_SYSTEMS_HERE
}

stations = {
    "CHEMAKU/BARTOE PLATFORM": DELETED,
    "ERAVATE/ASKERMAN MARKET": "Ackerman Market",
    "YAKABUGAI/SEREBOV STATION": "Serebrov Station",
    "HALAI/GENKER STATION": "Cenker Station",
<<<<<<< HEAD
    "LFT 926/MEREDITH STATION": "Meredith City",
=======
    "OPALA/ZAMK PLATFORM": "Zamka Platform",
    "G 139-50/FILIPCHENKO": "Filipchenko City",
>>>>>>> d74bebd0

#ADD_STATIONS_HERE
}

categories = {
    'DRUGS':            'Legal Drugs',
}

items = {
    'HYDROGEN FUELS':   'Hydrogen Fuel',
    'MARINE SUPPLIES':  'Marine Equipment',
    'TERRAIN ENRICH SYS': 'Land Enrichment Systems',
    'HEL-STATIC FURNACES': 'Microbial Furnaces',
    'REACTIVE ARMOR': 'Reactive Armour',
}

def correctSystem(oldName):
    try:
        return systems[oldName.upper()]
    except KeyError:
        return oldName


def correctStation(systemName, oldName):
    try:
        return stations[systemName.upper() + "/" + oldName.upper()]
    except KeyError:
        return oldName


def correctCategory(oldName):
    try:
        return categories[oldName.upper()]
    except KeyError:
        return oldName


def correctItem(oldName):
    try:
        return items[oldName.upper()]
    except KeyError:
        return oldName
<|MERGE_RESOLUTION|>--- conflicted
+++ resolved
@@ -19,12 +19,9 @@
     "ERAVATE/ASKERMAN MARKET": "Ackerman Market",
     "YAKABUGAI/SEREBOV STATION": "Serebrov Station",
     "HALAI/GENKER STATION": "Cenker Station",
-<<<<<<< HEAD
     "LFT 926/MEREDITH STATION": "Meredith City",
-=======
     "OPALA/ZAMK PLATFORM": "Zamka Platform",
     "G 139-50/FILIPCHENKO": "Filipchenko City",
->>>>>>> d74bebd0
 
 #ADD_STATIONS_HERE
 }
